import os
from sqlmodel import SQLModel, create_engine, Session
from sqlalchemy.orm import sessionmaker
from dotenv import load_dotenv
from sqlalchemy import text

# Load environment variables
load_dotenv()

# Connection parameters from environment variables
LOCAL_DATABASE = os.getenv("LOCAL_DATABASE", "False").lower() == "true"
echo = os.getenv("DB_ECHO", "False").lower() == "true"


# SQL Server configuration
server = os.getenv("DB_SERVER", "localhost\\SQLEXPRESS")
database = os.getenv("DB_DATABASE", "PrimeFireCorp")
username = os.getenv("DB_USERNAME", "sa")
password = os.getenv("DB_PASSWORD", "")
driver = os.getenv("DB_DRIVER", "ODBC Driver 17 for SQL Server")

# Connection URL for SQL Server

if password:
    quoted_password = password.replace("@", "%40")
    database_url = (
        f"mssql+pyodbc://{username}:{quoted_password}@{server}/{database}?"
        f"driver={driver}&TrustServerCertificate=yes&Encrypt=yes"
    )
else:
   database_url = f"mssql+pyodbc://@{server}/{database}?driver={driver}&trusted_connection=yes"


engine = create_engine(database_url, echo=echo)

# Create the session
SessionLocal = sessionmaker(bind=engine, class_=Session)

# Import all models to ensure they are registered with SQLModel
'''
from models.employees import Employees, Roles
from models.jobs import Jobs
from models.licenses import Licenses
from models.countries import Countries
from models.curriculums import Curriculums
from models.modules import Modules, RoleModules
<<<<<<< HEAD
from models.ticket_messages import TicketMessages, TicketAttachments

=======
'''
>>>>>>> 7f84db0a

# Function to create tables
def create_db_and_tables():
    SQLModel.metadata.create_all(engine)

def test_connection():
    try:
        with SessionLocal() as session:
            result = session.exec(text("SELECT GETDATE()"))
            print("✅ Success Conection! Date/Hour: server", result.one())
    except Exception as e:
        print("❌ Error de conexión:", e)

if __name__ == "__main__":
    test_connection()<|MERGE_RESOLUTION|>--- conflicted
+++ resolved
@@ -37,19 +37,14 @@
 SessionLocal = sessionmaker(bind=engine, class_=Session)
 
 # Import all models to ensure they are registered with SQLModel
-'''
+
 from models.employees import Employees, Roles
 from models.jobs import Jobs
 from models.licenses import Licenses
 from models.countries import Countries
 from models.curriculums import Curriculums
 from models.modules import Modules, RoleModules
-<<<<<<< HEAD
 from models.ticket_messages import TicketMessages, TicketAttachments
-
-=======
-'''
->>>>>>> 7f84db0a
 
 # Function to create tables
 def create_db_and_tables():
